--- conflicted
+++ resolved
@@ -1,11 +1,8 @@
 language: php
 
 php:
-<<<<<<< HEAD
   - 7
-=======
   - 7.1
->>>>>>> 84c3a5d7
 
 env:
   - TEST_SUITE="AnalyzerTest"
@@ -31,9 +28,5 @@
 # We have a fake TEST_SUITE which runs phan, and check if the exit code is non-zero and the standard output is non-empty.
 # This is used instead of a unit test because Phan currently caches too much state for this to be run with other unit tests, and the configuration might end up different within a unit test.
 script:
-<<<<<<< HEAD
-  - ./vendor/bin/phpunit --colors --testsuite "$TEST_SUITE"
-=======
   - if [ "$TEST_SUITE" != "__FakeSelfTest" ]; then ./vendor/bin/phpunit --colors --testsuite "$TEST_SUITE"; else ./phan ; fi
-  - php package.php
->>>>>>> 84c3a5d7
+  - php package.php