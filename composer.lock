{
    "_readme": [
        "This file locks the dependencies of your project to a known state",
        "Read more about it at https://getcomposer.org/doc/01-basic-usage.md#composer-lock-the-lock-file",
        "This file is @generated automatically"
    ],
<<<<<<< HEAD
    "content-hash": "ab54bf34f5d59b37b3cae314a774b14a",
=======
    "content-hash": "3f33fc165d10b0f7793a39db145931d3",
>>>>>>> 1e091c93
    "packages": [
        {
            "name": "nikic/php-parser",
            "version": "v3.1.1",
            "source": {
                "type": "git",
                "url": "https://github.com/nikic/PHP-Parser.git",
                "reference": "a1e8e1a30e1352f118feff1a8481066ddc2f234a"
            },
            "dist": {
                "type": "zip",
                "url": "https://api.github.com/repos/nikic/PHP-Parser/zipball/a1e8e1a30e1352f118feff1a8481066ddc2f234a",
                "reference": "a1e8e1a30e1352f118feff1a8481066ddc2f234a",
                "shasum": ""
            },
            "require": {
                "ext-tokenizer": "*",
                "php": ">=5.5"
            },
            "require-dev": {
                "phpunit/phpunit": "~4.0|~5.0"
            },
            "bin": [
                "bin/php-parse"
            ],
            "type": "library",
            "extra": {
                "branch-alias": {
                    "dev-master": "3.0-dev"
                }
            },
            "autoload": {
                "psr-4": {
                    "PhpParser\\": "lib/PhpParser"
                }
            },
            "notification-url": "https://packagist.org/downloads/",
            "license": [
                "BSD-3-Clause"
            ],
            "authors": [
                {
                    "name": "Nikita Popov"
                }
            ],
            "description": "A PHP parser written in PHP",
            "keywords": [
                "parser",
                "php"
            ],
            "time": "2017-09-02T17:10:46+00:00"
        },
        {
            "name": "psr/log",
            "version": "1.0.2",
            "source": {
                "type": "git",
                "url": "https://github.com/php-fig/log.git",
                "reference": "4ebe3a8bf773a19edfe0a84b6585ba3d401b724d"
            },
            "dist": {
                "type": "zip",
                "url": "https://api.github.com/repos/php-fig/log/zipball/4ebe3a8bf773a19edfe0a84b6585ba3d401b724d",
                "reference": "4ebe3a8bf773a19edfe0a84b6585ba3d401b724d",
                "shasum": ""
            },
            "require": {
                "php": ">=5.3.0"
            },
            "type": "library",
            "extra": {
                "branch-alias": {
                    "dev-master": "1.0.x-dev"
                }
            },
            "autoload": {
                "psr-4": {
                    "Psr\\Log\\": "Psr/Log/"
                }
            },
            "notification-url": "https://packagist.org/downloads/",
            "license": [
                "MIT"
            ],
            "authors": [
                {
                    "name": "PHP-FIG",
                    "homepage": "http://www.php-fig.org/"
                }
            ],
            "description": "Common interface for logging libraries",
            "homepage": "https://github.com/php-fig/log",
            "keywords": [
                "log",
                "psr",
                "psr-3"
            ],
            "time": "2016-10-10T12:19:37+00:00"
        },
        {
            "name": "symfony/console",
            "version": "v3.3.9",
            "source": {
                "type": "git",
                "url": "https://github.com/symfony/console.git",
                "reference": "a1e1b01293a090cb9ae2ddd221a3251a4a7e4abf"
            },
            "dist": {
                "type": "zip",
                "url": "https://api.github.com/repos/symfony/console/zipball/a1e1b01293a090cb9ae2ddd221a3251a4a7e4abf",
                "reference": "a1e1b01293a090cb9ae2ddd221a3251a4a7e4abf",
                "shasum": ""
            },
            "require": {
                "php": "^5.5.9|>=7.0.8",
                "symfony/debug": "~2.8|~3.0",
                "symfony/polyfill-mbstring": "~1.0"
            },
            "conflict": {
                "symfony/dependency-injection": "<3.3"
            },
            "require-dev": {
                "psr/log": "~1.0",
                "symfony/config": "~3.3",
                "symfony/dependency-injection": "~3.3",
                "symfony/event-dispatcher": "~2.8|~3.0",
                "symfony/filesystem": "~2.8|~3.0",
                "symfony/process": "~2.8|~3.0"
            },
            "suggest": {
                "psr/log": "For using the console logger",
                "symfony/event-dispatcher": "",
                "symfony/filesystem": "",
                "symfony/process": ""
            },
            "type": "library",
            "extra": {
                "branch-alias": {
                    "dev-master": "3.3-dev"
                }
            },
            "autoload": {
                "psr-4": {
                    "Symfony\\Component\\Console\\": ""
                },
                "exclude-from-classmap": [
                    "/Tests/"
                ]
            },
            "notification-url": "https://packagist.org/downloads/",
            "license": [
                "MIT"
            ],
            "authors": [
                {
                    "name": "Fabien Potencier",
                    "email": "fabien@symfony.com"
                },
                {
                    "name": "Symfony Community",
                    "homepage": "https://symfony.com/contributors"
                }
            ],
            "description": "Symfony Console Component",
            "homepage": "https://symfony.com",
            "time": "2017-09-06T16:40:18+00:00"
        },
        {
            "name": "symfony/debug",
            "version": "v3.3.9",
            "source": {
                "type": "git",
                "url": "https://github.com/symfony/debug.git",
                "reference": "8beb24eec70b345c313640962df933499373a944"
            },
            "dist": {
                "type": "zip",
                "url": "https://api.github.com/repos/symfony/debug/zipball/8beb24eec70b345c313640962df933499373a944",
                "reference": "8beb24eec70b345c313640962df933499373a944",
                "shasum": ""
            },
            "require": {
                "php": "^5.5.9|>=7.0.8",
                "psr/log": "~1.0"
            },
            "conflict": {
                "symfony/http-kernel": ">=2.3,<2.3.24|~2.4.0|>=2.5,<2.5.9|>=2.6,<2.6.2"
            },
            "require-dev": {
                "symfony/http-kernel": "~2.8|~3.0"
            },
            "type": "library",
            "extra": {
                "branch-alias": {
                    "dev-master": "3.3-dev"
                }
            },
            "autoload": {
                "psr-4": {
                    "Symfony\\Component\\Debug\\": ""
                },
                "exclude-from-classmap": [
                    "/Tests/"
                ]
            },
            "notification-url": "https://packagist.org/downloads/",
            "license": [
                "MIT"
            ],
            "authors": [
                {
                    "name": "Fabien Potencier",
                    "email": "fabien@symfony.com"
                },
                {
                    "name": "Symfony Community",
                    "homepage": "https://symfony.com/contributors"
                }
            ],
            "description": "Symfony Debug Component",
            "homepage": "https://symfony.com",
            "time": "2017-09-01T13:23:39+00:00"
        },
        {
            "name": "symfony/polyfill-mbstring",
            "version": "v1.5.0",
            "source": {
                "type": "git",
                "url": "https://github.com/symfony/polyfill-mbstring.git",
                "reference": "7c8fae0ac1d216eb54349e6a8baa57d515fe8803"
            },
            "dist": {
                "type": "zip",
                "url": "https://api.github.com/repos/symfony/polyfill-mbstring/zipball/7c8fae0ac1d216eb54349e6a8baa57d515fe8803",
                "reference": "7c8fae0ac1d216eb54349e6a8baa57d515fe8803",
                "shasum": ""
            },
            "require": {
                "php": ">=5.3.3"
            },
            "suggest": {
                "ext-mbstring": "For best performance"
            },
            "type": "library",
            "extra": {
                "branch-alias": {
                    "dev-master": "1.5-dev"
                }
            },
            "autoload": {
                "psr-4": {
                    "Symfony\\Polyfill\\Mbstring\\": ""
                },
                "files": [
                    "bootstrap.php"
                ]
            },
            "notification-url": "https://packagist.org/downloads/",
            "license": [
                "MIT"
            ],
            "authors": [
                {
                    "name": "Nicolas Grekas",
                    "email": "p@tchwork.com"
                },
                {
                    "name": "Symfony Community",
                    "homepage": "https://symfony.com/contributors"
                }
            ],
            "description": "Symfony polyfill for the Mbstring extension",
            "homepage": "https://symfony.com",
            "keywords": [
                "compatibility",
                "mbstring",
                "polyfill",
                "portable",
                "shim"
            ],
            "time": "2017-06-14T15:44:48+00:00"
        }
    ],
    "packages-dev": [
        {
            "name": "doctrine/instantiator",
            "version": "1.1.0",
            "source": {
                "type": "git",
                "url": "https://github.com/doctrine/instantiator.git",
                "reference": "185b8868aa9bf7159f5f953ed5afb2d7fcdc3bda"
            },
            "dist": {
                "type": "zip",
                "url": "https://api.github.com/repos/doctrine/instantiator/zipball/185b8868aa9bf7159f5f953ed5afb2d7fcdc3bda",
                "reference": "185b8868aa9bf7159f5f953ed5afb2d7fcdc3bda",
                "shasum": ""
            },
            "require": {
                "php": "^7.1"
            },
            "require-dev": {
                "athletic/athletic": "~0.1.8",
                "ext-pdo": "*",
                "ext-phar": "*",
                "phpunit/phpunit": "^6.2.3",
                "squizlabs/php_codesniffer": "^3.0.2"
            },
            "type": "library",
            "extra": {
                "branch-alias": {
                    "dev-master": "1.2.x-dev"
                }
            },
            "autoload": {
                "psr-4": {
                    "Doctrine\\Instantiator\\": "src/Doctrine/Instantiator/"
                }
            },
            "notification-url": "https://packagist.org/downloads/",
            "license": [
                "MIT"
            ],
            "authors": [
                {
                    "name": "Marco Pivetta",
                    "email": "ocramius@gmail.com",
                    "homepage": "http://ocramius.github.com/"
                }
            ],
            "description": "A small, lightweight utility to instantiate objects in PHP without invoking their constructors",
            "homepage": "https://github.com/doctrine/instantiator",
            "keywords": [
                "constructor",
                "instantiate"
            ],
            "time": "2017-07-22T11:58:36+00:00"
        },
        {
            "name": "myclabs/deep-copy",
            "version": "1.6.1",
            "source": {
                "type": "git",
                "url": "https://github.com/myclabs/DeepCopy.git",
                "reference": "8e6e04167378abf1ddb4d3522d8755c5fd90d102"
            },
            "dist": {
                "type": "zip",
                "url": "https://api.github.com/repos/myclabs/DeepCopy/zipball/8e6e04167378abf1ddb4d3522d8755c5fd90d102",
                "reference": "8e6e04167378abf1ddb4d3522d8755c5fd90d102",
                "shasum": ""
            },
            "require": {
                "php": ">=5.4.0"
            },
            "require-dev": {
                "doctrine/collections": "1.*",
                "phpunit/phpunit": "~4.1"
            },
            "type": "library",
            "autoload": {
                "psr-4": {
                    "DeepCopy\\": "src/DeepCopy/"
                }
            },
            "notification-url": "https://packagist.org/downloads/",
            "license": [
                "MIT"
            ],
            "description": "Create deep copies (clones) of your objects",
            "homepage": "https://github.com/myclabs/DeepCopy",
            "keywords": [
                "clone",
                "copy",
                "duplicate",
                "object",
                "object graph"
            ],
            "time": "2017-04-12T18:52:22+00:00"
        },
        {
            "name": "phar-io/manifest",
            "version": "1.0.1",
            "source": {
                "type": "git",
                "url": "https://github.com/phar-io/manifest.git",
                "reference": "2df402786ab5368a0169091f61a7c1e0eb6852d0"
            },
            "dist": {
                "type": "zip",
                "url": "https://api.github.com/repos/phar-io/manifest/zipball/2df402786ab5368a0169091f61a7c1e0eb6852d0",
                "reference": "2df402786ab5368a0169091f61a7c1e0eb6852d0",
                "shasum": ""
            },
            "require": {
                "ext-dom": "*",
                "ext-phar": "*",
                "phar-io/version": "^1.0.1",
                "php": "^5.6 || ^7.0"
            },
            "type": "library",
            "extra": {
                "branch-alias": {
                    "dev-master": "1.0.x-dev"
                }
            },
            "autoload": {
                "classmap": [
                    "src/"
                ]
            },
            "notification-url": "https://packagist.org/downloads/",
            "license": [
                "BSD-3-Clause"
            ],
            "authors": [
                {
                    "name": "Arne Blankerts",
                    "email": "arne@blankerts.de",
                    "role": "Developer"
                },
                {
                    "name": "Sebastian Heuer",
                    "email": "sebastian@phpeople.de",
                    "role": "Developer"
                },
                {
                    "name": "Sebastian Bergmann",
                    "email": "sebastian@phpunit.de",
                    "role": "Developer"
                }
            ],
            "description": "Component for reading phar.io manifest information from a PHP Archive (PHAR)",
            "time": "2017-03-05T18:14:27+00:00"
        },
        {
            "name": "phar-io/version",
            "version": "1.0.1",
            "source": {
                "type": "git",
                "url": "https://github.com/phar-io/version.git",
                "reference": "a70c0ced4be299a63d32fa96d9281d03e94041df"
            },
            "dist": {
                "type": "zip",
                "url": "https://api.github.com/repos/phar-io/version/zipball/a70c0ced4be299a63d32fa96d9281d03e94041df",
                "reference": "a70c0ced4be299a63d32fa96d9281d03e94041df",
                "shasum": ""
            },
            "require": {
                "php": "^5.6 || ^7.0"
            },
            "type": "library",
            "autoload": {
                "classmap": [
                    "src/"
                ]
            },
            "notification-url": "https://packagist.org/downloads/",
            "license": [
                "BSD-3-Clause"
            ],
            "authors": [
                {
                    "name": "Arne Blankerts",
                    "email": "arne@blankerts.de",
                    "role": "Developer"
                },
                {
                    "name": "Sebastian Heuer",
                    "email": "sebastian@phpeople.de",
                    "role": "Developer"
                },
                {
                    "name": "Sebastian Bergmann",
                    "email": "sebastian@phpunit.de",
                    "role": "Developer"
                }
            ],
            "description": "Library for handling version information and constraints",
            "time": "2017-03-05T17:38:23+00:00"
        },
        {
            "name": "phpdocumentor/reflection-common",
            "version": "1.0.1",
            "source": {
                "type": "git",
                "url": "https://github.com/phpDocumentor/ReflectionCommon.git",
                "reference": "21bdeb5f65d7ebf9f43b1b25d404f87deab5bfb6"
            },
            "dist": {
                "type": "zip",
                "url": "https://api.github.com/repos/phpDocumentor/ReflectionCommon/zipball/21bdeb5f65d7ebf9f43b1b25d404f87deab5bfb6",
                "reference": "21bdeb5f65d7ebf9f43b1b25d404f87deab5bfb6",
                "shasum": ""
            },
            "require": {
                "php": ">=5.5"
            },
            "require-dev": {
                "phpunit/phpunit": "^4.6"
            },
            "type": "library",
            "extra": {
                "branch-alias": {
                    "dev-master": "1.0.x-dev"
                }
            },
            "autoload": {
                "psr-4": {
                    "phpDocumentor\\Reflection\\": [
                        "src"
                    ]
                }
            },
            "notification-url": "https://packagist.org/downloads/",
            "license": [
                "MIT"
            ],
            "authors": [
                {
                    "name": "Jaap van Otterdijk",
                    "email": "opensource@ijaap.nl"
                }
            ],
            "description": "Common reflection classes used by phpdocumentor to reflect the code structure",
            "homepage": "http://www.phpdoc.org",
            "keywords": [
                "FQSEN",
                "phpDocumentor",
                "phpdoc",
                "reflection",
                "static analysis"
            ],
            "time": "2017-09-11T18:02:19+00:00"
        },
        {
            "name": "phpdocumentor/reflection-docblock",
            "version": "4.1.1",
            "source": {
                "type": "git",
                "url": "https://github.com/phpDocumentor/ReflectionDocBlock.git",
                "reference": "2d3d238c433cf69caeb4842e97a3223a116f94b2"
            },
            "dist": {
                "type": "zip",
                "url": "https://api.github.com/repos/phpDocumentor/ReflectionDocBlock/zipball/2d3d238c433cf69caeb4842e97a3223a116f94b2",
                "reference": "2d3d238c433cf69caeb4842e97a3223a116f94b2",
                "shasum": ""
            },
            "require": {
                "php": "^7.0",
                "phpdocumentor/reflection-common": "^1.0@dev",
                "phpdocumentor/type-resolver": "^0.4.0",
                "webmozart/assert": "^1.0"
            },
            "require-dev": {
                "mockery/mockery": "^0.9.4",
                "phpunit/phpunit": "^4.4"
            },
            "type": "library",
            "autoload": {
                "psr-4": {
                    "phpDocumentor\\Reflection\\": [
                        "src/"
                    ]
                }
            },
            "notification-url": "https://packagist.org/downloads/",
            "license": [
                "MIT"
            ],
            "authors": [
                {
                    "name": "Mike van Riel",
                    "email": "me@mikevanriel.com"
                }
            ],
            "description": "With this component, a library can provide support for annotations via DocBlocks or otherwise retrieve information that is embedded in a DocBlock.",
            "time": "2017-08-30T18:51:59+00:00"
        },
        {
            "name": "phpdocumentor/type-resolver",
            "version": "0.4.0",
            "source": {
                "type": "git",
                "url": "https://github.com/phpDocumentor/TypeResolver.git",
                "reference": "9c977708995954784726e25d0cd1dddf4e65b0f7"
            },
            "dist": {
                "type": "zip",
                "url": "https://api.github.com/repos/phpDocumentor/TypeResolver/zipball/9c977708995954784726e25d0cd1dddf4e65b0f7",
                "reference": "9c977708995954784726e25d0cd1dddf4e65b0f7",
                "shasum": ""
            },
            "require": {
                "php": "^5.5 || ^7.0",
                "phpdocumentor/reflection-common": "^1.0"
            },
            "require-dev": {
                "mockery/mockery": "^0.9.4",
                "phpunit/phpunit": "^5.2||^4.8.24"
            },
            "type": "library",
            "extra": {
                "branch-alias": {
                    "dev-master": "1.0.x-dev"
                }
            },
            "autoload": {
                "psr-4": {
                    "phpDocumentor\\Reflection\\": [
                        "src/"
                    ]
                }
            },
            "notification-url": "https://packagist.org/downloads/",
            "license": [
                "MIT"
            ],
            "authors": [
                {
                    "name": "Mike van Riel",
                    "email": "me@mikevanriel.com"
                }
            ],
            "time": "2017-07-14T14:27:02+00:00"
        },
        {
            "name": "phpspec/prophecy",
            "version": "v1.7.2",
            "source": {
                "type": "git",
                "url": "https://github.com/phpspec/prophecy.git",
                "reference": "c9b8c6088acd19d769d4cc0ffa60a9fe34344bd6"
            },
            "dist": {
                "type": "zip",
                "url": "https://api.github.com/repos/phpspec/prophecy/zipball/c9b8c6088acd19d769d4cc0ffa60a9fe34344bd6",
                "reference": "c9b8c6088acd19d769d4cc0ffa60a9fe34344bd6",
                "shasum": ""
            },
            "require": {
                "doctrine/instantiator": "^1.0.2",
                "php": "^5.3|^7.0",
                "phpdocumentor/reflection-docblock": "^2.0|^3.0.2|^4.0",
                "sebastian/comparator": "^1.1|^2.0",
                "sebastian/recursion-context": "^1.0|^2.0|^3.0"
            },
            "require-dev": {
                "phpspec/phpspec": "^2.5|^3.2",
                "phpunit/phpunit": "^4.8 || ^5.6.5"
            },
            "type": "library",
            "extra": {
                "branch-alias": {
                    "dev-master": "1.7.x-dev"
                }
            },
            "autoload": {
                "psr-0": {
                    "Prophecy\\": "src/"
                }
            },
            "notification-url": "https://packagist.org/downloads/",
            "license": [
                "MIT"
            ],
            "authors": [
                {
                    "name": "Konstantin Kudryashov",
                    "email": "ever.zet@gmail.com",
                    "homepage": "http://everzet.com"
                },
                {
                    "name": "Marcello Duarte",
                    "email": "marcello.duarte@gmail.com"
                }
            ],
            "description": "Highly opinionated mocking framework for PHP 5.3+",
            "homepage": "https://github.com/phpspec/prophecy",
            "keywords": [
                "Double",
                "Dummy",
                "fake",
                "mock",
                "spy",
                "stub"
            ],
            "time": "2017-09-04T11:05:03+00:00"
        },
        {
            "name": "phpunit/php-code-coverage",
            "version": "5.2.2",
            "source": {
                "type": "git",
                "url": "https://github.com/sebastianbergmann/php-code-coverage.git",
                "reference": "8ed1902a57849e117b5651fc1a5c48110946c06b"
            },
            "dist": {
                "type": "zip",
                "url": "https://api.github.com/repos/sebastianbergmann/php-code-coverage/zipball/8ed1902a57849e117b5651fc1a5c48110946c06b",
                "reference": "8ed1902a57849e117b5651fc1a5c48110946c06b",
                "shasum": ""
            },
            "require": {
                "ext-dom": "*",
                "ext-xmlwriter": "*",
                "php": "^7.0",
                "phpunit/php-file-iterator": "^1.4.2",
                "phpunit/php-text-template": "^1.2.1",
                "phpunit/php-token-stream": "^1.4.11 || ^2.0",
                "sebastian/code-unit-reverse-lookup": "^1.0.1",
                "sebastian/environment": "^3.0",
                "sebastian/version": "^2.0.1",
                "theseer/tokenizer": "^1.1"
            },
            "require-dev": {
                "ext-xdebug": "^2.5",
                "phpunit/phpunit": "^6.0"
            },
            "suggest": {
                "ext-xdebug": "^2.5.5"
            },
            "type": "library",
            "extra": {
                "branch-alias": {
                    "dev-master": "5.2.x-dev"
                }
            },
            "autoload": {
                "classmap": [
                    "src/"
                ]
            },
            "notification-url": "https://packagist.org/downloads/",
            "license": [
                "BSD-3-Clause"
            ],
            "authors": [
                {
                    "name": "Sebastian Bergmann",
                    "email": "sb@sebastian-bergmann.de",
                    "role": "lead"
                }
            ],
            "description": "Library that provides collection, processing, and rendering functionality for PHP code coverage information.",
            "homepage": "https://github.com/sebastianbergmann/php-code-coverage",
            "keywords": [
                "coverage",
                "testing",
                "xunit"
            ],
            "time": "2017-08-03T12:40:43+00:00"
        },
        {
            "name": "phpunit/php-file-iterator",
            "version": "1.4.2",
            "source": {
                "type": "git",
                "url": "https://github.com/sebastianbergmann/php-file-iterator.git",
                "reference": "3cc8f69b3028d0f96a9078e6295d86e9bf019be5"
            },
            "dist": {
                "type": "zip",
                "url": "https://api.github.com/repos/sebastianbergmann/php-file-iterator/zipball/3cc8f69b3028d0f96a9078e6295d86e9bf019be5",
                "reference": "3cc8f69b3028d0f96a9078e6295d86e9bf019be5",
                "shasum": ""
            },
            "require": {
                "php": ">=5.3.3"
            },
            "type": "library",
            "extra": {
                "branch-alias": {
                    "dev-master": "1.4.x-dev"
                }
            },
            "autoload": {
                "classmap": [
                    "src/"
                ]
            },
            "notification-url": "https://packagist.org/downloads/",
            "license": [
                "BSD-3-Clause"
            ],
            "authors": [
                {
                    "name": "Sebastian Bergmann",
                    "email": "sb@sebastian-bergmann.de",
                    "role": "lead"
                }
            ],
            "description": "FilterIterator implementation that filters files based on a list of suffixes.",
            "homepage": "https://github.com/sebastianbergmann/php-file-iterator/",
            "keywords": [
                "filesystem",
                "iterator"
            ],
            "time": "2016-10-03T07:40:28+00:00"
        },
        {
            "name": "phpunit/php-text-template",
            "version": "1.2.1",
            "source": {
                "type": "git",
                "url": "https://github.com/sebastianbergmann/php-text-template.git",
                "reference": "31f8b717e51d9a2afca6c9f046f5d69fc27c8686"
            },
            "dist": {
                "type": "zip",
                "url": "https://api.github.com/repos/sebastianbergmann/php-text-template/zipball/31f8b717e51d9a2afca6c9f046f5d69fc27c8686",
                "reference": "31f8b717e51d9a2afca6c9f046f5d69fc27c8686",
                "shasum": ""
            },
            "require": {
                "php": ">=5.3.3"
            },
            "type": "library",
            "autoload": {
                "classmap": [
                    "src/"
                ]
            },
            "notification-url": "https://packagist.org/downloads/",
            "license": [
                "BSD-3-Clause"
            ],
            "authors": [
                {
                    "name": "Sebastian Bergmann",
                    "email": "sebastian@phpunit.de",
                    "role": "lead"
                }
            ],
            "description": "Simple template engine.",
            "homepage": "https://github.com/sebastianbergmann/php-text-template/",
            "keywords": [
                "template"
            ],
            "time": "2015-06-21T13:50:34+00:00"
        },
        {
            "name": "phpunit/php-timer",
            "version": "1.0.9",
            "source": {
                "type": "git",
                "url": "https://github.com/sebastianbergmann/php-timer.git",
                "reference": "3dcf38ca72b158baf0bc245e9184d3fdffa9c46f"
            },
            "dist": {
                "type": "zip",
                "url": "https://api.github.com/repos/sebastianbergmann/php-timer/zipball/3dcf38ca72b158baf0bc245e9184d3fdffa9c46f",
                "reference": "3dcf38ca72b158baf0bc245e9184d3fdffa9c46f",
                "shasum": ""
            },
            "require": {
                "php": "^5.3.3 || ^7.0"
            },
            "require-dev": {
                "phpunit/phpunit": "^4.8.35 || ^5.7 || ^6.0"
            },
            "type": "library",
            "extra": {
                "branch-alias": {
                    "dev-master": "1.0-dev"
                }
            },
            "autoload": {
                "classmap": [
                    "src/"
                ]
            },
            "notification-url": "https://packagist.org/downloads/",
            "license": [
                "BSD-3-Clause"
            ],
            "authors": [
                {
                    "name": "Sebastian Bergmann",
                    "email": "sb@sebastian-bergmann.de",
                    "role": "lead"
                }
            ],
            "description": "Utility class for timing",
            "homepage": "https://github.com/sebastianbergmann/php-timer/",
            "keywords": [
                "timer"
            ],
            "time": "2017-02-26T11:10:40+00:00"
        },
        {
            "name": "phpunit/php-token-stream",
            "version": "2.0.1",
            "source": {
                "type": "git",
                "url": "https://github.com/sebastianbergmann/php-token-stream.git",
                "reference": "9a02332089ac48e704c70f6cefed30c224e3c0b0"
            },
            "dist": {
                "type": "zip",
                "url": "https://api.github.com/repos/sebastianbergmann/php-token-stream/zipball/9a02332089ac48e704c70f6cefed30c224e3c0b0",
                "reference": "9a02332089ac48e704c70f6cefed30c224e3c0b0",
                "shasum": ""
            },
            "require": {
                "ext-tokenizer": "*",
                "php": "^7.0"
            },
            "require-dev": {
                "phpunit/phpunit": "^6.2.4"
            },
            "type": "library",
            "extra": {
                "branch-alias": {
                    "dev-master": "2.0-dev"
                }
            },
            "autoload": {
                "classmap": [
                    "src/"
                ]
            },
            "notification-url": "https://packagist.org/downloads/",
            "license": [
                "BSD-3-Clause"
            ],
            "authors": [
                {
                    "name": "Sebastian Bergmann",
                    "email": "sebastian@phpunit.de"
                }
            ],
            "description": "Wrapper around PHP's tokenizer extension.",
            "homepage": "https://github.com/sebastianbergmann/php-token-stream/",
            "keywords": [
                "tokenizer"
            ],
            "time": "2017-08-20T05:47:52+00:00"
        },
        {
            "name": "phpunit/phpunit",
            "version": "6.3.0",
            "source": {
                "type": "git",
                "url": "https://github.com/sebastianbergmann/phpunit.git",
                "reference": "9501bab711403a1ab5b8378a8adb4ec3db3debdb"
            },
            "dist": {
                "type": "zip",
                "url": "https://api.github.com/repos/sebastianbergmann/phpunit/zipball/9501bab711403a1ab5b8378a8adb4ec3db3debdb",
                "reference": "9501bab711403a1ab5b8378a8adb4ec3db3debdb",
                "shasum": ""
            },
            "require": {
                "ext-dom": "*",
                "ext-json": "*",
                "ext-libxml": "*",
                "ext-mbstring": "*",
                "ext-xml": "*",
                "myclabs/deep-copy": "^1.6.1",
                "phar-io/manifest": "^1.0.1",
                "phar-io/version": "^1.0",
                "php": "^7.0",
                "phpspec/prophecy": "^1.7",
                "phpunit/php-code-coverage": "^5.2.2",
                "phpunit/php-file-iterator": "^1.4.2",
                "phpunit/php-text-template": "^1.2.1",
                "phpunit/php-timer": "^1.0.9",
                "phpunit/phpunit-mock-objects": "^4.0.3",
                "sebastian/comparator": "^2.0.2",
                "sebastian/diff": "^2.0",
                "sebastian/environment": "^3.1",
                "sebastian/exporter": "^3.1",
                "sebastian/global-state": "^2.0",
                "sebastian/object-enumerator": "^3.0.3",
                "sebastian/resource-operations": "^1.0",
                "sebastian/version": "^2.0.1"
            },
            "conflict": {
                "phpdocumentor/reflection-docblock": "3.0.2",
                "phpunit/dbunit": "<3.0"
            },
            "require-dev": {
                "ext-pdo": "*"
            },
            "suggest": {
                "ext-xdebug": "*",
                "phpunit/php-invoker": "^1.1"
            },
            "bin": [
                "phpunit"
            ],
            "type": "library",
            "extra": {
                "branch-alias": {
                    "dev-master": "6.3.x-dev"
                }
            },
            "autoload": {
                "classmap": [
                    "src/"
                ]
            },
            "notification-url": "https://packagist.org/downloads/",
            "license": [
                "BSD-3-Clause"
            ],
            "authors": [
                {
                    "name": "Sebastian Bergmann",
                    "email": "sebastian@phpunit.de",
                    "role": "lead"
                }
            ],
            "description": "The PHP Unit Testing framework.",
            "homepage": "https://phpunit.de/",
            "keywords": [
                "phpunit",
                "testing",
                "xunit"
            ],
            "time": "2017-08-04T05:20:39+00:00"
        },
        {
            "name": "phpunit/phpunit-mock-objects",
            "version": "4.0.4",
            "source": {
                "type": "git",
                "url": "https://github.com/sebastianbergmann/phpunit-mock-objects.git",
                "reference": "2f789b59ab89669015ad984afa350c4ec577ade0"
            },
            "dist": {
                "type": "zip",
                "url": "https://api.github.com/repos/sebastianbergmann/phpunit-mock-objects/zipball/2f789b59ab89669015ad984afa350c4ec577ade0",
                "reference": "2f789b59ab89669015ad984afa350c4ec577ade0",
                "shasum": ""
            },
            "require": {
                "doctrine/instantiator": "^1.0.5",
                "php": "^7.0",
                "phpunit/php-text-template": "^1.2.1",
                "sebastian/exporter": "^3.0"
            },
            "conflict": {
                "phpunit/phpunit": "<6.0"
            },
            "require-dev": {
                "phpunit/phpunit": "^6.0"
            },
            "suggest": {
                "ext-soap": "*"
            },
            "type": "library",
            "extra": {
                "branch-alias": {
                    "dev-master": "4.0.x-dev"
                }
            },
            "autoload": {
                "classmap": [
                    "src/"
                ]
            },
            "notification-url": "https://packagist.org/downloads/",
            "license": [
                "BSD-3-Clause"
            ],
            "authors": [
                {
                    "name": "Sebastian Bergmann",
                    "email": "sb@sebastian-bergmann.de",
                    "role": "lead"
                }
            ],
            "description": "Mock Object library for PHPUnit",
            "homepage": "https://github.com/sebastianbergmann/phpunit-mock-objects/",
            "keywords": [
                "mock",
                "xunit"
            ],
            "time": "2017-08-03T14:08:16+00:00"
        },
        {
            "name": "sebastian/code-unit-reverse-lookup",
            "version": "1.0.1",
            "source": {
                "type": "git",
                "url": "https://github.com/sebastianbergmann/code-unit-reverse-lookup.git",
                "reference": "4419fcdb5eabb9caa61a27c7a1db532a6b55dd18"
            },
            "dist": {
                "type": "zip",
                "url": "https://api.github.com/repos/sebastianbergmann/code-unit-reverse-lookup/zipball/4419fcdb5eabb9caa61a27c7a1db532a6b55dd18",
                "reference": "4419fcdb5eabb9caa61a27c7a1db532a6b55dd18",
                "shasum": ""
            },
            "require": {
                "php": "^5.6 || ^7.0"
            },
            "require-dev": {
                "phpunit/phpunit": "^5.7 || ^6.0"
            },
            "type": "library",
            "extra": {
                "branch-alias": {
                    "dev-master": "1.0.x-dev"
                }
            },
            "autoload": {
                "classmap": [
                    "src/"
                ]
            },
            "notification-url": "https://packagist.org/downloads/",
            "license": [
                "BSD-3-Clause"
            ],
            "authors": [
                {
                    "name": "Sebastian Bergmann",
                    "email": "sebastian@phpunit.de"
                }
            ],
            "description": "Looks up which function or method a line of code belongs to",
            "homepage": "https://github.com/sebastianbergmann/code-unit-reverse-lookup/",
            "time": "2017-03-04T06:30:41+00:00"
        },
        {
            "name": "sebastian/comparator",
            "version": "2.0.2",
            "source": {
                "type": "git",
                "url": "https://github.com/sebastianbergmann/comparator.git",
                "reference": "ae068fede81d06e7bb9bb46a367210a3d3e1fe6a"
            },
            "dist": {
                "type": "zip",
                "url": "https://api.github.com/repos/sebastianbergmann/comparator/zipball/ae068fede81d06e7bb9bb46a367210a3d3e1fe6a",
                "reference": "ae068fede81d06e7bb9bb46a367210a3d3e1fe6a",
                "shasum": ""
            },
            "require": {
                "php": "^7.0",
                "sebastian/diff": "^2.0",
                "sebastian/exporter": "^3.0"
            },
            "require-dev": {
                "phpunit/phpunit": "^6.0"
            },
            "type": "library",
            "extra": {
                "branch-alias": {
                    "dev-master": "2.0.x-dev"
                }
            },
            "autoload": {
                "classmap": [
                    "src/"
                ]
            },
            "notification-url": "https://packagist.org/downloads/",
            "license": [
                "BSD-3-Clause"
            ],
            "authors": [
                {
                    "name": "Jeff Welch",
                    "email": "whatthejeff@gmail.com"
                },
                {
                    "name": "Volker Dusch",
                    "email": "github@wallbash.com"
                },
                {
                    "name": "Bernhard Schussek",
                    "email": "bschussek@2bepublished.at"
                },
                {
                    "name": "Sebastian Bergmann",
                    "email": "sebastian@phpunit.de"
                }
            ],
            "description": "Provides the functionality to compare PHP values for equality",
            "homepage": "http://www.github.com/sebastianbergmann/comparator",
            "keywords": [
                "comparator",
                "compare",
                "equality"
            ],
            "time": "2017-08-03T07:14:59+00:00"
        },
        {
            "name": "sebastian/diff",
            "version": "2.0.1",
            "source": {
                "type": "git",
                "url": "https://github.com/sebastianbergmann/diff.git",
                "reference": "347c1d8b49c5c3ee30c7040ea6fc446790e6bddd"
            },
            "dist": {
                "type": "zip",
                "url": "https://api.github.com/repos/sebastianbergmann/diff/zipball/347c1d8b49c5c3ee30c7040ea6fc446790e6bddd",
                "reference": "347c1d8b49c5c3ee30c7040ea6fc446790e6bddd",
                "shasum": ""
            },
            "require": {
                "php": "^7.0"
            },
            "require-dev": {
                "phpunit/phpunit": "^6.2"
            },
            "type": "library",
            "extra": {
                "branch-alias": {
                    "dev-master": "2.0-dev"
                }
            },
            "autoload": {
                "classmap": [
                    "src/"
                ]
            },
            "notification-url": "https://packagist.org/downloads/",
            "license": [
                "BSD-3-Clause"
            ],
            "authors": [
                {
                    "name": "Kore Nordmann",
                    "email": "mail@kore-nordmann.de"
                },
                {
                    "name": "Sebastian Bergmann",
                    "email": "sebastian@phpunit.de"
                }
            ],
            "description": "Diff implementation",
            "homepage": "https://github.com/sebastianbergmann/diff",
            "keywords": [
                "diff"
            ],
            "time": "2017-08-03T08:09:46+00:00"
        },
        {
            "name": "sebastian/environment",
            "version": "3.1.0",
            "source": {
                "type": "git",
                "url": "https://github.com/sebastianbergmann/environment.git",
                "reference": "cd0871b3975fb7fc44d11314fd1ee20925fce4f5"
            },
            "dist": {
                "type": "zip",
                "url": "https://api.github.com/repos/sebastianbergmann/environment/zipball/cd0871b3975fb7fc44d11314fd1ee20925fce4f5",
                "reference": "cd0871b3975fb7fc44d11314fd1ee20925fce4f5",
                "shasum": ""
            },
            "require": {
                "php": "^7.0"
            },
            "require-dev": {
                "phpunit/phpunit": "^6.1"
            },
            "type": "library",
            "extra": {
                "branch-alias": {
                    "dev-master": "3.1.x-dev"
                }
            },
            "autoload": {
                "classmap": [
                    "src/"
                ]
            },
            "notification-url": "https://packagist.org/downloads/",
            "license": [
                "BSD-3-Clause"
            ],
            "authors": [
                {
                    "name": "Sebastian Bergmann",
                    "email": "sebastian@phpunit.de"
                }
            ],
            "description": "Provides functionality to handle HHVM/PHP environments",
            "homepage": "http://www.github.com/sebastianbergmann/environment",
            "keywords": [
                "Xdebug",
                "environment",
                "hhvm"
            ],
            "time": "2017-07-01T08:51:00+00:00"
        },
        {
            "name": "sebastian/exporter",
            "version": "3.1.0",
            "source": {
                "type": "git",
                "url": "https://github.com/sebastianbergmann/exporter.git",
                "reference": "234199f4528de6d12aaa58b612e98f7d36adb937"
            },
            "dist": {
                "type": "zip",
                "url": "https://api.github.com/repos/sebastianbergmann/exporter/zipball/234199f4528de6d12aaa58b612e98f7d36adb937",
                "reference": "234199f4528de6d12aaa58b612e98f7d36adb937",
                "shasum": ""
            },
            "require": {
                "php": "^7.0",
                "sebastian/recursion-context": "^3.0"
            },
            "require-dev": {
                "ext-mbstring": "*",
                "phpunit/phpunit": "^6.0"
            },
            "type": "library",
            "extra": {
                "branch-alias": {
                    "dev-master": "3.1.x-dev"
                }
            },
            "autoload": {
                "classmap": [
                    "src/"
                ]
            },
            "notification-url": "https://packagist.org/downloads/",
            "license": [
                "BSD-3-Clause"
            ],
            "authors": [
                {
                    "name": "Jeff Welch",
                    "email": "whatthejeff@gmail.com"
                },
                {
                    "name": "Volker Dusch",
                    "email": "github@wallbash.com"
                },
                {
                    "name": "Bernhard Schussek",
                    "email": "bschussek@2bepublished.at"
                },
                {
                    "name": "Sebastian Bergmann",
                    "email": "sebastian@phpunit.de"
                },
                {
                    "name": "Adam Harvey",
                    "email": "aharvey@php.net"
                }
            ],
            "description": "Provides the functionality to export PHP variables for visualization",
            "homepage": "http://www.github.com/sebastianbergmann/exporter",
            "keywords": [
                "export",
                "exporter"
            ],
            "time": "2017-04-03T13:19:02+00:00"
        },
        {
            "name": "sebastian/global-state",
            "version": "2.0.0",
            "source": {
                "type": "git",
                "url": "https://github.com/sebastianbergmann/global-state.git",
                "reference": "e8ba02eed7bbbb9e59e43dedd3dddeff4a56b0c4"
            },
            "dist": {
                "type": "zip",
                "url": "https://api.github.com/repos/sebastianbergmann/global-state/zipball/e8ba02eed7bbbb9e59e43dedd3dddeff4a56b0c4",
                "reference": "e8ba02eed7bbbb9e59e43dedd3dddeff4a56b0c4",
                "shasum": ""
            },
            "require": {
                "php": "^7.0"
            },
            "require-dev": {
                "phpunit/phpunit": "^6.0"
            },
            "suggest": {
                "ext-uopz": "*"
            },
            "type": "library",
            "extra": {
                "branch-alias": {
                    "dev-master": "2.0-dev"
                }
            },
            "autoload": {
                "classmap": [
                    "src/"
                ]
            },
            "notification-url": "https://packagist.org/downloads/",
            "license": [
                "BSD-3-Clause"
            ],
            "authors": [
                {
                    "name": "Sebastian Bergmann",
                    "email": "sebastian@phpunit.de"
                }
            ],
            "description": "Snapshotting of global state",
            "homepage": "http://www.github.com/sebastianbergmann/global-state",
            "keywords": [
                "global state"
            ],
            "time": "2017-04-27T15:39:26+00:00"
        },
        {
            "name": "sebastian/object-enumerator",
            "version": "3.0.3",
            "source": {
                "type": "git",
                "url": "https://github.com/sebastianbergmann/object-enumerator.git",
                "reference": "7cfd9e65d11ffb5af41198476395774d4c8a84c5"
            },
            "dist": {
                "type": "zip",
                "url": "https://api.github.com/repos/sebastianbergmann/object-enumerator/zipball/7cfd9e65d11ffb5af41198476395774d4c8a84c5",
                "reference": "7cfd9e65d11ffb5af41198476395774d4c8a84c5",
                "shasum": ""
            },
            "require": {
                "php": "^7.0",
                "sebastian/object-reflector": "^1.1.1",
                "sebastian/recursion-context": "^3.0"
            },
            "require-dev": {
                "phpunit/phpunit": "^6.0"
            },
            "type": "library",
            "extra": {
                "branch-alias": {
                    "dev-master": "3.0.x-dev"
                }
            },
            "autoload": {
                "classmap": [
                    "src/"
                ]
            },
            "notification-url": "https://packagist.org/downloads/",
            "license": [
                "BSD-3-Clause"
            ],
            "authors": [
                {
                    "name": "Sebastian Bergmann",
                    "email": "sebastian@phpunit.de"
                }
            ],
            "description": "Traverses array structures and object graphs to enumerate all referenced objects",
            "homepage": "https://github.com/sebastianbergmann/object-enumerator/",
            "time": "2017-08-03T12:35:26+00:00"
        },
        {
            "name": "sebastian/object-reflector",
            "version": "1.1.1",
            "source": {
                "type": "git",
                "url": "https://github.com/sebastianbergmann/object-reflector.git",
                "reference": "773f97c67f28de00d397be301821b06708fca0be"
            },
            "dist": {
                "type": "zip",
                "url": "https://api.github.com/repos/sebastianbergmann/object-reflector/zipball/773f97c67f28de00d397be301821b06708fca0be",
                "reference": "773f97c67f28de00d397be301821b06708fca0be",
                "shasum": ""
            },
            "require": {
                "php": "^7.0"
            },
            "require-dev": {
                "phpunit/phpunit": "^6.0"
            },
            "type": "library",
            "extra": {
                "branch-alias": {
                    "dev-master": "1.1-dev"
                }
            },
            "autoload": {
                "classmap": [
                    "src/"
                ]
            },
            "notification-url": "https://packagist.org/downloads/",
            "license": [
                "BSD-3-Clause"
            ],
            "authors": [
                {
                    "name": "Sebastian Bergmann",
                    "email": "sebastian@phpunit.de"
                }
            ],
            "description": "Allows reflection of object attributes, including inherited and non-public ones",
            "homepage": "https://github.com/sebastianbergmann/object-reflector/",
            "time": "2017-03-29T09:07:27+00:00"
        },
        {
            "name": "sebastian/recursion-context",
            "version": "3.0.0",
            "source": {
                "type": "git",
                "url": "https://github.com/sebastianbergmann/recursion-context.git",
                "reference": "5b0cd723502bac3b006cbf3dbf7a1e3fcefe4fa8"
            },
            "dist": {
                "type": "zip",
                "url": "https://api.github.com/repos/sebastianbergmann/recursion-context/zipball/5b0cd723502bac3b006cbf3dbf7a1e3fcefe4fa8",
                "reference": "5b0cd723502bac3b006cbf3dbf7a1e3fcefe4fa8",
                "shasum": ""
            },
            "require": {
                "php": "^7.0"
            },
            "require-dev": {
                "phpunit/phpunit": "^6.0"
            },
            "type": "library",
            "extra": {
                "branch-alias": {
                    "dev-master": "3.0.x-dev"
                }
            },
            "autoload": {
                "classmap": [
                    "src/"
                ]
            },
            "notification-url": "https://packagist.org/downloads/",
            "license": [
                "BSD-3-Clause"
            ],
            "authors": [
                {
                    "name": "Jeff Welch",
                    "email": "whatthejeff@gmail.com"
                },
                {
                    "name": "Sebastian Bergmann",
                    "email": "sebastian@phpunit.de"
                },
                {
                    "name": "Adam Harvey",
                    "email": "aharvey@php.net"
                }
            ],
            "description": "Provides functionality to recursively process PHP variables",
            "homepage": "http://www.github.com/sebastianbergmann/recursion-context",
            "time": "2017-03-03T06:23:57+00:00"
        },
        {
            "name": "sebastian/resource-operations",
            "version": "1.0.0",
            "source": {
                "type": "git",
                "url": "https://github.com/sebastianbergmann/resource-operations.git",
                "reference": "ce990bb21759f94aeafd30209e8cfcdfa8bc3f52"
            },
            "dist": {
                "type": "zip",
                "url": "https://api.github.com/repos/sebastianbergmann/resource-operations/zipball/ce990bb21759f94aeafd30209e8cfcdfa8bc3f52",
                "reference": "ce990bb21759f94aeafd30209e8cfcdfa8bc3f52",
                "shasum": ""
            },
            "require": {
                "php": ">=5.6.0"
            },
            "type": "library",
            "extra": {
                "branch-alias": {
                    "dev-master": "1.0.x-dev"
                }
            },
            "autoload": {
                "classmap": [
                    "src/"
                ]
            },
            "notification-url": "https://packagist.org/downloads/",
            "license": [
                "BSD-3-Clause"
            ],
            "authors": [
                {
                    "name": "Sebastian Bergmann",
                    "email": "sebastian@phpunit.de"
                }
            ],
            "description": "Provides a list of PHP built-in functions that operate on resources",
            "homepage": "https://www.github.com/sebastianbergmann/resource-operations",
            "time": "2015-07-28T20:34:47+00:00"
        },
        {
            "name": "sebastian/version",
            "version": "2.0.1",
            "source": {
                "type": "git",
                "url": "https://github.com/sebastianbergmann/version.git",
                "reference": "99732be0ddb3361e16ad77b68ba41efc8e979019"
            },
            "dist": {
                "type": "zip",
                "url": "https://api.github.com/repos/sebastianbergmann/version/zipball/99732be0ddb3361e16ad77b68ba41efc8e979019",
                "reference": "99732be0ddb3361e16ad77b68ba41efc8e979019",
                "shasum": ""
            },
            "require": {
                "php": ">=5.6"
            },
            "type": "library",
            "extra": {
                "branch-alias": {
                    "dev-master": "2.0.x-dev"
                }
            },
            "autoload": {
                "classmap": [
                    "src/"
                ]
            },
            "notification-url": "https://packagist.org/downloads/",
            "license": [
                "BSD-3-Clause"
            ],
            "authors": [
                {
                    "name": "Sebastian Bergmann",
                    "email": "sebastian@phpunit.de",
                    "role": "lead"
                }
            ],
            "description": "Library that helps with managing the version number of Git-hosted PHP projects",
            "homepage": "https://github.com/sebastianbergmann/version",
            "time": "2016-10-03T07:35:21+00:00"
        },
        {
            "name": "theseer/tokenizer",
            "version": "1.1.0",
            "source": {
                "type": "git",
                "url": "https://github.com/theseer/tokenizer.git",
                "reference": "cb2f008f3f05af2893a87208fe6a6c4985483f8b"
            },
            "dist": {
                "type": "zip",
                "url": "https://api.github.com/repos/theseer/tokenizer/zipball/cb2f008f3f05af2893a87208fe6a6c4985483f8b",
                "reference": "cb2f008f3f05af2893a87208fe6a6c4985483f8b",
                "shasum": ""
            },
            "require": {
                "ext-dom": "*",
                "ext-tokenizer": "*",
                "ext-xmlwriter": "*",
                "php": "^7.0"
            },
            "type": "library",
            "autoload": {
                "classmap": [
                    "src/"
                ]
            },
            "notification-url": "https://packagist.org/downloads/",
            "license": [
                "BSD-3-Clause"
            ],
            "authors": [
                {
                    "name": "Arne Blankerts",
                    "email": "arne@blankerts.de",
                    "role": "Developer"
                }
            ],
            "description": "A small library for converting tokenized PHP source code into XML and potentially other formats",
            "time": "2017-04-07T12:08:54+00:00"
        },
        {
            "name": "webmozart/assert",
            "version": "1.2.0",
            "source": {
                "type": "git",
                "url": "https://github.com/webmozart/assert.git",
                "reference": "2db61e59ff05fe5126d152bd0655c9ea113e550f"
            },
            "dist": {
                "type": "zip",
                "url": "https://api.github.com/repos/webmozart/assert/zipball/2db61e59ff05fe5126d152bd0655c9ea113e550f",
                "reference": "2db61e59ff05fe5126d152bd0655c9ea113e550f",
                "shasum": ""
            },
            "require": {
                "php": "^5.3.3 || ^7.0"
            },
            "require-dev": {
                "phpunit/phpunit": "^4.6",
                "sebastian/version": "^1.0.1"
            },
            "type": "library",
            "extra": {
                "branch-alias": {
                    "dev-master": "1.3-dev"
                }
            },
            "autoload": {
                "psr-4": {
                    "Webmozart\\Assert\\": "src/"
                }
            },
            "notification-url": "https://packagist.org/downloads/",
            "license": [
                "MIT"
            ],
            "authors": [
                {
                    "name": "Bernhard Schussek",
                    "email": "bschussek@gmail.com"
                }
            ],
            "description": "Assertions to validate method input/output with nice error messages.",
            "keywords": [
                "assert",
                "check",
                "validate"
            ],
            "time": "2016-11-23T20:04:58+00:00"
        }
    ],
    "aliases": [],
    "minimum-stability": "stable",
    "stability-flags": [],
    "prefer-stable": false,
    "prefer-lowest": false,
    "platform": {
<<<<<<< HEAD
        "php": "~7.1.0",
        "ext-ast": "^0.1.4"
=======
        "php": "~7.1.0 || ~7.2.0",
        "ext-ast": "^0.1.5"
>>>>>>> 1e091c93
    },
    "platform-dev": []
}<|MERGE_RESOLUTION|>--- conflicted
+++ resolved
@@ -4,11 +4,7 @@
         "Read more about it at https://getcomposer.org/doc/01-basic-usage.md#composer-lock-the-lock-file",
         "This file is @generated automatically"
     ],
-<<<<<<< HEAD
-    "content-hash": "ab54bf34f5d59b37b3cae314a774b14a",
-=======
-    "content-hash": "3f33fc165d10b0f7793a39db145931d3",
->>>>>>> 1e091c93
+    "content-hash": "8518828234302e94d803c5af77a26333",
     "packages": [
         {
             "name": "nikic/php-parser",
@@ -1749,13 +1745,8 @@
     "prefer-stable": false,
     "prefer-lowest": false,
     "platform": {
-<<<<<<< HEAD
-        "php": "~7.1.0",
+        "php": "~7.1.0 || ~7.2.0",
         "ext-ast": "^0.1.4"
-=======
-        "php": "~7.1.0 || ~7.2.0",
-        "ext-ast": "^0.1.5"
->>>>>>> 1e091c93
     },
     "platform-dev": []
 }