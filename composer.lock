--- conflicted
+++ resolved
@@ -4,11 +4,7 @@
         "Read more about it at https://getcomposer.org/doc/01-basic-usage.md#composer-lock-the-lock-file",
         "This file is @generated automatically"
     ],
-<<<<<<< HEAD
-    "content-hash": "c1ad18f86b180a9cda5df5e395194fdc",
-=======
-    "content-hash": "f1aa67acd7d6eedd7570603f130de493",
->>>>>>> 95956d41
+    "content-hash": "7ef684e85d246dbb417b8388a1e989a6",
     "packages": [
         {
             "name": "nikic/php-parser",
