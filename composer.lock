--- conflicted
+++ resolved
@@ -4,13 +4,8 @@
         "Read more about it at https://getcomposer.org/doc/01-basic-usage.md#composer-lock-the-lock-file",
         "This file is @generated automatically"
     ],
-<<<<<<< HEAD
-    "hash": "99c820b28fa84bfbc205c262a1059d3a",
-    "content-hash": "5a7bab4bf20711de92024b1aa1a2a227",
-=======
-    "hash": "b815e6947174fb4697b2c369f2b66ad8",
-    "content-hash": "ab54bf34f5d59b37b3cae314a774b14a",
->>>>>>> 6044c9df
+    "hash": "08ede1905a71c8bb8b91a8804d8a3483",
+    "content-hash": "a6625a3b57b4c4a0f6b474f30913e6f4",
     "packages": [
         {
             "name": "psr/log",
@@ -61,29 +56,16 @@
         },
         {
             "name": "symfony/console",
-<<<<<<< HEAD
-            "version": "v3.2.7",
+            "version": "v3.3.2",
             "source": {
                 "type": "git",
                 "url": "https://github.com/symfony/console.git",
-                "reference": "c30243cc51f726812be3551316b109a2f5deaf8d"
-            },
-            "dist": {
-                "type": "zip",
-                "url": "https://api.github.com/repos/symfony/console/zipball/c30243cc51f726812be3551316b109a2f5deaf8d",
-                "reference": "c30243cc51f726812be3551316b109a2f5deaf8d",
-=======
-            "version": "v3.3.0",
-            "source": {
-                "type": "git",
-                "url": "https://github.com/symfony/console.git",
-                "reference": "c80e63f3f5e3a331bfc25e6e9332b10422eb9b05"
-            },
-            "dist": {
-                "type": "zip",
-                "url": "https://api.github.com/repos/symfony/console/zipball/c80e63f3f5e3a331bfc25e6e9332b10422eb9b05",
-                "reference": "c80e63f3f5e3a331bfc25e6e9332b10422eb9b05",
->>>>>>> 6044c9df
+                "reference": "70d2a29b2911cbdc91a7e268046c395278238b2e"
+            },
+            "dist": {
+                "type": "zip",
+                "url": "https://api.github.com/repos/symfony/console/zipball/70d2a29b2911cbdc91a7e268046c395278238b2e",
+                "reference": "70d2a29b2911cbdc91a7e268046c395278238b2e",
                 "shasum": ""
             },
             "require": {
@@ -96,6 +78,7 @@
             },
             "require-dev": {
                 "psr/log": "~1.0",
+                "symfony/config": "~3.3",
                 "symfony/dependency-injection": "~3.3",
                 "symfony/event-dispatcher": "~2.8|~3.0",
                 "symfony/filesystem": "~2.8|~3.0",
@@ -138,37 +121,20 @@
             ],
             "description": "Symfony Console Component",
             "homepage": "https://symfony.com",
-<<<<<<< HEAD
-            "time": "2017-04-04 14:33:42"
+            "time": "2017-06-02 19:24:58"
         },
         {
             "name": "symfony/debug",
-            "version": "v3.2.7",
+            "version": "v3.3.2",
             "source": {
                 "type": "git",
                 "url": "https://github.com/symfony/debug.git",
-                "reference": "56f613406446a4a0a031475cfd0a01751de22659"
-            },
-            "dist": {
-                "type": "zip",
-                "url": "https://api.github.com/repos/symfony/debug/zipball/56f613406446a4a0a031475cfd0a01751de22659",
-                "reference": "56f613406446a4a0a031475cfd0a01751de22659",
-=======
-            "time": "2017-05-28 14:08:56"
-        },
-        {
-            "name": "symfony/debug",
-            "version": "v3.3.0",
-            "source": {
-                "type": "git",
-                "url": "https://github.com/symfony/debug.git",
-                "reference": "ef5f19a7a68075a0bd05969a329ead3b0776fb7a"
-            },
-            "dist": {
-                "type": "zip",
-                "url": "https://api.github.com/repos/symfony/debug/zipball/ef5f19a7a68075a0bd05969a329ead3b0776fb7a",
-                "reference": "ef5f19a7a68075a0bd05969a329ead3b0776fb7a",
->>>>>>> 6044c9df
+                "reference": "e9c50482841ef696e8fa1470d950a79c8921f45d"
+            },
+            "dist": {
+                "type": "zip",
+                "url": "https://api.github.com/repos/symfony/debug/zipball/e9c50482841ef696e8fa1470d950a79c8921f45d",
+                "reference": "e9c50482841ef696e8fa1470d950a79c8921f45d",
                 "shasum": ""
             },
             "require": {
@@ -211,24 +177,20 @@
             ],
             "description": "Symfony Debug Component",
             "homepage": "https://symfony.com",
-<<<<<<< HEAD
-            "time": "2017-03-28 21:38:24"
-=======
-            "time": "2017-05-27 16:02:27"
->>>>>>> 6044c9df
+            "time": "2017-06-01 21:01:25"
         },
         {
             "name": "symfony/polyfill-mbstring",
-            "version": "v1.3.0",
+            "version": "v1.4.0",
             "source": {
                 "type": "git",
                 "url": "https://github.com/symfony/polyfill-mbstring.git",
-                "reference": "e79d363049d1c2128f133a2667e4f4190904f7f4"
-            },
-            "dist": {
-                "type": "zip",
-                "url": "https://api.github.com/repos/symfony/polyfill-mbstring/zipball/e79d363049d1c2128f133a2667e4f4190904f7f4",
-                "reference": "e79d363049d1c2128f133a2667e4f4190904f7f4",
+                "reference": "f29dca382a6485c3cbe6379f0c61230167681937"
+            },
+            "dist": {
+                "type": "zip",
+                "url": "https://api.github.com/repos/symfony/polyfill-mbstring/zipball/f29dca382a6485c3cbe6379f0c61230167681937",
+                "reference": "f29dca382a6485c3cbe6379f0c61230167681937",
                 "shasum": ""
             },
             "require": {
@@ -240,7 +202,7 @@
             "type": "library",
             "extra": {
                 "branch-alias": {
-                    "dev-master": "1.3-dev"
+                    "dev-master": "1.4-dev"
                 }
             },
             "autoload": {
@@ -274,7 +236,7 @@
                 "portable",
                 "shim"
             ],
-            "time": "2016-11-14 01:06:16"
+            "time": "2017-06-09 14:24:12"
         }
     ],
     "packages-dev": [
@@ -334,18 +296,6 @@
         },
         {
             "name": "myclabs/deep-copy",
-<<<<<<< HEAD
-            "version": "1.6.0",
-            "source": {
-                "type": "git",
-                "url": "https://github.com/myclabs/DeepCopy.git",
-                "reference": "5a5a9fc8025a08d8919be87d6884d5a92520cefe"
-            },
-            "dist": {
-                "type": "zip",
-                "url": "https://api.github.com/repos/myclabs/DeepCopy/zipball/5a5a9fc8025a08d8919be87d6884d5a92520cefe",
-                "reference": "5a5a9fc8025a08d8919be87d6884d5a92520cefe",
-=======
             "version": "1.6.1",
             "source": {
                 "type": "git",
@@ -356,7 +306,6 @@
                 "type": "zip",
                 "url": "https://api.github.com/repos/myclabs/DeepCopy/zipball/8e6e04167378abf1ddb4d3522d8755c5fd90d102",
                 "reference": "8e6e04167378abf1ddb4d3522d8755c5fd90d102",
->>>>>>> 6044c9df
                 "shasum": ""
             },
             "require": {
@@ -385,9 +334,6 @@
                 "object",
                 "object graph"
             ],
-<<<<<<< HEAD
-            "time": "2017-01-26 22:05:40"
-=======
             "time": "2017-04-12 18:52:22"
         },
         {
@@ -491,7 +437,6 @@
             ],
             "description": "Library for handling version information and constraints",
             "time": "2017-03-05 17:38:23"
->>>>>>> 6044c9df
         },
         {
             "name": "phpdocumentor/reflection-common",
@@ -704,18 +649,6 @@
         },
         {
             "name": "phpunit/php-code-coverage",
-<<<<<<< HEAD
-            "version": "4.0.8",
-            "source": {
-                "type": "git",
-                "url": "https://github.com/sebastianbergmann/php-code-coverage.git",
-                "reference": "ef7b2f56815df854e66ceaee8ebe9393ae36a40d"
-            },
-            "dist": {
-                "type": "zip",
-                "url": "https://api.github.com/repos/sebastianbergmann/php-code-coverage/zipball/ef7b2f56815df854e66ceaee8ebe9393ae36a40d",
-                "reference": "ef7b2f56815df854e66ceaee8ebe9393ae36a40d",
-=======
             "version": "5.2.1",
             "source": {
                 "type": "git",
@@ -726,28 +659,11 @@
                 "type": "zip",
                 "url": "https://api.github.com/repos/sebastianbergmann/php-code-coverage/zipball/dc421f9ca5082a0c0cb04afb171c765f79add85b",
                 "reference": "dc421f9ca5082a0c0cb04afb171c765f79add85b",
->>>>>>> 6044c9df
                 "shasum": ""
             },
             "require": {
                 "ext-dom": "*",
                 "ext-xmlwriter": "*",
-<<<<<<< HEAD
-                "php": "^5.6 || ^7.0",
-                "phpunit/php-file-iterator": "^1.3",
-                "phpunit/php-text-template": "^1.2",
-                "phpunit/php-token-stream": "^1.4.2 || ^2.0",
-                "sebastian/code-unit-reverse-lookup": "^1.0",
-                "sebastian/environment": "^1.3.2 || ^2.0",
-                "sebastian/version": "^1.0 || ^2.0"
-            },
-            "require-dev": {
-                "ext-xdebug": "^2.1.4",
-                "phpunit/phpunit": "^5.7"
-            },
-            "suggest": {
-                "ext-xdebug": "^2.5.1"
-=======
                 "php": "^7.0",
                 "phpunit/php-file-iterator": "^1.3",
                 "phpunit/php-text-template": "^1.2",
@@ -763,7 +679,6 @@
             },
             "suggest": {
                 "ext-xdebug": "^2.5.3"
->>>>>>> 6044c9df
             },
             "type": "library",
             "extra": {
@@ -794,11 +709,7 @@
                 "testing",
                 "xunit"
             ],
-<<<<<<< HEAD
-            "time": "2017-04-02 07:44:40"
-=======
             "time": "2017-04-21 08:03:57"
->>>>>>> 6044c9df
         },
         {
             "name": "phpunit/php-file-iterator",
@@ -988,18 +899,6 @@
         },
         {
             "name": "phpunit/phpunit",
-<<<<<<< HEAD
-            "version": "5.7.19",
-            "source": {
-                "type": "git",
-                "url": "https://github.com/sebastianbergmann/phpunit.git",
-                "reference": "69c4f49ff376af2692bad9cebd883d17ebaa98a1"
-            },
-            "dist": {
-                "type": "zip",
-                "url": "https://api.github.com/repos/sebastianbergmann/phpunit/zipball/69c4f49ff376af2692bad9cebd883d17ebaa98a1",
-                "reference": "69c4f49ff376af2692bad9cebd883d17ebaa98a1",
-=======
             "version": "6.2.1",
             "source": {
                 "type": "git",
@@ -1010,7 +909,6 @@
                 "type": "zip",
                 "url": "https://api.github.com/repos/sebastianbergmann/phpunit/zipball/16999a1e9a8a25d68f0ab8cc8ab818b043ad5374",
                 "reference": "16999a1e9a8a25d68f0ab8cc8ab818b043ad5374",
->>>>>>> 6044c9df
                 "shasum": ""
             },
             "require": {
@@ -1028,18 +926,6 @@
                 "phpunit/php-file-iterator": "^1.4",
                 "phpunit/php-text-template": "^1.2",
                 "phpunit/php-timer": "^1.0.6",
-<<<<<<< HEAD
-                "phpunit/phpunit-mock-objects": "^3.2",
-                "sebastian/comparator": "^1.2.4",
-                "sebastian/diff": "~1.2",
-                "sebastian/environment": "^1.3.4 || ^2.0",
-                "sebastian/exporter": "~2.0",
-                "sebastian/global-state": "^1.1",
-                "sebastian/object-enumerator": "~2.0",
-                "sebastian/resource-operations": "~1.0",
-                "sebastian/version": "~1.0.3|~2.0",
-                "symfony/yaml": "~2.1|~3.0"
-=======
                 "phpunit/phpunit-mock-objects": "^4.0",
                 "sebastian/comparator": "^2.0",
                 "sebastian/diff": "^1.4.3 || ^2.0",
@@ -1049,7 +935,6 @@
                 "sebastian/object-enumerator": "^3.0.2",
                 "sebastian/resource-operations": "^1.0",
                 "sebastian/version": "^2.0"
->>>>>>> 6044c9df
             },
             "conflict": {
                 "phpdocumentor/reflection-docblock": "3.0.2",
@@ -1094,11 +979,7 @@
                 "testing",
                 "xunit"
             ],
-<<<<<<< HEAD
-            "time": "2017-04-03 02:22:27"
-=======
             "time": "2017-06-02 12:24:37"
->>>>>>> 6044c9df
         },
         {
             "name": "phpunit/phpunit-mock-objects",
@@ -1206,18 +1087,6 @@
         },
         {
             "name": "sebastian/comparator",
-<<<<<<< HEAD
-            "version": "1.2.4",
-            "source": {
-                "type": "git",
-                "url": "https://github.com/sebastianbergmann/comparator.git",
-                "reference": "2b7424b55f5047b47ac6e5ccb20b2aea4011d9be"
-            },
-            "dist": {
-                "type": "zip",
-                "url": "https://api.github.com/repos/sebastianbergmann/comparator/zipball/2b7424b55f5047b47ac6e5ccb20b2aea4011d9be",
-                "reference": "2b7424b55f5047b47ac6e5ccb20b2aea4011d9be",
-=======
             "version": "2.0.0",
             "source": {
                 "type": "git",
@@ -1228,7 +1097,6 @@
                 "type": "zip",
                 "url": "https://api.github.com/repos/sebastianbergmann/comparator/zipball/20f84f468cb67efee293246e6a09619b891f55f0",
                 "reference": "20f84f468cb67efee293246e6a09619b891f55f0",
->>>>>>> 6044c9df
                 "shasum": ""
             },
             "require": {
@@ -1279,11 +1147,7 @@
                 "compare",
                 "equality"
             ],
-<<<<<<< HEAD
-            "time": "2017-01-29 09:50:25"
-=======
             "time": "2017-03-03 06:26:08"
->>>>>>> 6044c9df
         },
         {
             "name": "sebastian/diff",
@@ -1507,18 +1371,6 @@
         },
         {
             "name": "sebastian/object-enumerator",
-<<<<<<< HEAD
-            "version": "2.0.1",
-            "source": {
-                "type": "git",
-                "url": "https://github.com/sebastianbergmann/object-enumerator.git",
-                "reference": "1311872ac850040a79c3c058bea3e22d0f09cbb7"
-            },
-            "dist": {
-                "type": "zip",
-                "url": "https://api.github.com/repos/sebastianbergmann/object-enumerator/zipball/1311872ac850040a79c3c058bea3e22d0f09cbb7",
-                "reference": "1311872ac850040a79c3c058bea3e22d0f09cbb7",
-=======
             "version": "3.0.2",
             "source": {
                 "type": "git",
@@ -1529,7 +1381,6 @@
                 "type": "zip",
                 "url": "https://api.github.com/repos/sebastianbergmann/object-enumerator/zipball/31dd3379d16446c5d86dec32ab1ad1f378581ad8",
                 "reference": "31dd3379d16446c5d86dec32ab1ad1f378581ad8",
->>>>>>> 6044c9df
                 "shasum": ""
             },
             "require": {
@@ -1563,9 +1414,6 @@
             ],
             "description": "Traverses array structures and object graphs to enumerate all referenced objects",
             "homepage": "https://github.com/sebastianbergmann/object-enumerator/",
-<<<<<<< HEAD
-            "time": "2017-02-18 15:18:39"
-=======
             "time": "2017-03-12 15:17:29"
         },
         {
@@ -1612,7 +1460,6 @@
             "description": "Allows reflection of object attributes, including inherited and non-public ones",
             "homepage": "https://github.com/sebastianbergmann/object-reflector/",
             "time": "2017-03-29 09:07:27"
->>>>>>> 6044c9df
         },
         {
             "name": "sebastian/recursion-context",
@@ -1753,19 +1600,6 @@
             "time": "2016-10-03 07:35:21"
         },
         {
-<<<<<<< HEAD
-            "name": "symfony/yaml",
-            "version": "v3.2.7",
-            "source": {
-                "type": "git",
-                "url": "https://github.com/symfony/yaml.git",
-                "reference": "62b4cdb99d52cb1ff253c465eb1532a80cebb621"
-            },
-            "dist": {
-                "type": "zip",
-                "url": "https://api.github.com/repos/symfony/yaml/zipball/62b4cdb99d52cb1ff253c465eb1532a80cebb621",
-                "reference": "62b4cdb99d52cb1ff253c465eb1532a80cebb621",
-=======
             "name": "theseer/tokenizer",
             "version": "1.1.0",
             "source": {
@@ -1777,7 +1611,6 @@
                 "type": "zip",
                 "url": "https://api.github.com/repos/theseer/tokenizer/zipball/cb2f008f3f05af2893a87208fe6a6c4985483f8b",
                 "reference": "cb2f008f3f05af2893a87208fe6a6c4985483f8b",
->>>>>>> 6044c9df
                 "shasum": ""
             },
             "require": {
@@ -1803,14 +1636,8 @@
                     "role": "Developer"
                 }
             ],
-<<<<<<< HEAD
-            "description": "Symfony Yaml Component",
-            "homepage": "https://symfony.com",
-            "time": "2017-03-20 09:45:15"
-=======
             "description": "A small library for converting tokenized PHP source code into XML and potentially other formats",
             "time": "2017-04-07 12:08:54"
->>>>>>> 6044c9df
         },
         {
             "name": "webmozart/assert",
