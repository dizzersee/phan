{
    "name": "etsy/phan",
    "description": "A static analyzer for PHP",
    "keywords": ["php", "static", "analyzer"],
    "type": "project",
    "license": "MIT",
    "authors": [
        {
            "name": "Tyson Andre"
        },
        {
            "name": "Rasmus Lerdorf"
        },
        {
            "name": "Andrew S. Morrison"
        }
    ],
    "config": {
        "sort-packages": true
    },
    "require": {
<<<<<<< HEAD
        "php": "~7.1.0",
        "ext-ast": "^0.1.4",
=======
        "php": "~7.1.0 || ~7.2.0",
        "ext-ast": "^0.1.5",
        "nikic/PHP-Parser": "~3.1.1",
>>>>>>> 1e091c93
        "symfony/console": "~2.3|~3.0"
    },
    "require-dev": {
        "phpunit/phpunit": "^6.3.0"
    },
    "autoload": {
        "psr-4": {"Phan\\": "src/Phan"}
    },
    "autoload-dev": {
        "psr-4": {"Phan\\Tests\\": "tests/Phan"}
    },
    "bin": ["phan", "phan_client", "tocheckstyle"]
}<|MERGE_RESOLUTION|>--- conflicted
+++ resolved
@@ -19,14 +19,9 @@
         "sort-packages": true
     },
     "require": {
-<<<<<<< HEAD
-        "php": "~7.1.0",
+        "php": "~7.1.0 || ~7.2.0",
         "ext-ast": "^0.1.4",
-=======
-        "php": "~7.1.0 || ~7.2.0",
-        "ext-ast": "^0.1.5",
         "nikic/PHP-Parser": "~3.1.1",
->>>>>>> 1e091c93
         "symfony/console": "~2.3|~3.0"
     },
     "require-dev": {
