{
    "name": "etsy/phan",
    "description": "A static analyzer for PHP",
    "keywords": ["php", "static", "analyzer"],
    "type": "project",
    "license": "MIT",
    "authors": [
        {
            "name": "Tyson Andre"
        },
        {
            "name": "Rasmus Lerdorf"
        },
        {
            "name": "Andrew S. Morrison"
        }
    ],
    "config": {
        "sort-packages": true
    },
    "require": {
<<<<<<< HEAD
        "php": "~7.0.0 || ~7.1.0",
=======
        "php": "~7.1.0 || ~7.2.0",
>>>>>>> 676fcf36
        "ext-ast": "^0.1.4",
        "nikic/PHP-Parser": "~3.1.1",
        "symfony/console": "~2.3|~3.0"
    },
    "require-dev": {
        "phpunit/phpunit": "^6.3.0"
    },
    "autoload": {
        "psr-4": {"Phan\\": "src/Phan"}
    },
    "autoload-dev": {
        "psr-4": {"Phan\\Tests\\": "tests/Phan"}
    },
    "bin": ["phan", "phan_client", "tocheckstyle"]
}<|MERGE_RESOLUTION|>--- conflicted
+++ resolved
@@ -19,11 +19,7 @@
         "sort-packages": true
     },
     "require": {
-<<<<<<< HEAD
-        "php": "~7.0.0 || ~7.1.0",
-=======
-        "php": "~7.1.0 || ~7.2.0",
->>>>>>> 676fcf36
+        "php": "~7.0.0 || ~7.1.0 || ~7.2.0",
         "ext-ast": "^0.1.4",
         "nikic/PHP-Parser": "~3.1.1",
         "symfony/console": "~2.3|~3.0"
