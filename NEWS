--- conflicted
+++ resolved
@@ -1,28 +1,9 @@
 Phan NEWS
-<<<<<<< HEAD
 
 ?? ??? 2017, Phan 0.8.5 (dev)
-=======
-?? ??? 2017, Phan 0.9.3 (dev)
->>>>>>> bfd0b168
 -----------------------
 
 ### Backported from Phan 0.9.3-dev
-
-New Features (Analysis)
-
-New Features (CLI, Configs)
-
-Maintenance
-
-Bug Fixes
-
-Backwards Incompatible Changes
-
-0.8.4 Jun 13, 2017
-------------------
-
-### Backported from Phan 0.9.2-dev
 
 New Features (Analysis)
 + Automatically inherit `@param` and `@return` types from parent methods.
@@ -37,8 +18,10 @@
 
 Backwards Incompatible Changes
 
-0.9.2 Jun 13, 2017
+0.8.4 Jun 13, 2017
 ------------------
+
+### Backported from Phan 0.9.2
 
 New Features (Analysis)
 + Add `PhanParamSignatureRealMismatch*` (e.g. `ParamSignatureRealMismatchTooManyRequiredParameters`),
