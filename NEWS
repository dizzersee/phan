--- conflicted
+++ resolved
@@ -401,14 +401,8 @@
   analyzed in a case sensitive way.
   This may affect projects using `define(name, value, case_insensitive = true)`.
   Change the code being analyzed to exactly match the constant name in define())
-<<<<<<< HEAD
  
 ### Backported from Phan 0.9.1
-=======
-
-0.9.1 Mar 15, 2017
-------------------
->>>>>>> 3503ef71
 
 New Features (Analysis)
 + Conditions in `if(cond(A) && expr(A))` (e.g. `instanceof`, `is_string`, etc) now affect analysis of right hand side of `&&` (PR #540)
