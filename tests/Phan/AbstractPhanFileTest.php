--- conflicted
+++ resolved
@@ -27,7 +27,6 @@
     abstract public function getTestFiles();
 
     /**
-<<<<<<< HEAD
      * @return ?string - Can be overwritten by subclasses to get a reason to skip this directory.
      */
     public function getSkipReason()
@@ -36,8 +35,6 @@
     }
 
     /**
-=======
->>>>>>> fb1572c2
      * Setup our state before running each test
      *
      * @return void
