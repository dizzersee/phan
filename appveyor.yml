--- conflicted
+++ resolved
@@ -9,18 +9,16 @@
 # Test 32-bit builds
 platform: x86
 environment:
-<<<<<<< HEAD
-  PHP_EXT_VERSION: '7.0'
-  PHP_VERSION: '7.0.26'
-=======
   matrix:
+    - PHP_EXT_VERSION: '7.1'
+      PHP_VERSION: '7.1.13'
+      VC_VERSION: 14
     - PHP_EXT_VERSION: '7.1'
       PHP_VERSION: '7.1.13'
       VC_VERSION: 14
     - PHP_EXT_VERSION: '7.2'
       PHP_VERSION: '7.2.1'
       VC_VERSION: 15
->>>>>>> c39ac076
 
 branches:
   only:
@@ -38,11 +36,7 @@
 
     cd C:\projects\php
 
-<<<<<<< HEAD
-    SET PHP_ZIP_BASENAME=php-%PHP_VERSION%-nts-Win32-VC14-x86.zip
-=======
     SET PHP_ZIP_BASENAME=php-%PHP_VERSION%-nts-Win32-VC%VC_VERSION%-x86.zip
->>>>>>> c39ac076
 
     appveyor DownloadFile http://windows.php.net/downloads/releases/archives/%PHP_ZIP_BASENAME% || appveyor DownloadFile http://windows.php.net/downloads/releases/%PHP_ZIP_BASENAME%
 
@@ -54,15 +48,9 @@
 
     SET AST_ZIP_BASENAME=php_ast-0.1.6-%PHP_EXT_VERSION%-nts-vc%VC_VERSION%-x86.zip
 
-<<<<<<< HEAD
-    appveyor DownloadFile http://windows.php.net/downloads/pecl/releases/ast/0.1.6/php_ast-0.1.6-%PHP_EXT_VERSION%-nts-vc14-x86.zip
-
-    7z x php_ast-0.1.6-%PHP_EXT_VERSION%-nts-vc14-x86.zip php_ast.dll -y >nul
-=======
     appveyor DownloadFile http://windows.php.net/downloads/pecl/releases/ast/0.1.6/%AST_ZIP_BASENAME%
 
     7z x %AST_ZIP_BASENAME% php_ast.dll -y >nul
->>>>>>> c39ac076
 
     cd C:\projects\php
 
